--- conflicted
+++ resolved
@@ -48,7 +48,6 @@
       - FORSETI_FREE_FLOATINGS_REFRESH_ACTIVE=${FORSETI_FREE_FLOATINGS_REFRESH_ACTIVE:-False}
 
       # Occupancies parameters
-<<<<<<< HEAD
       - FORSETI_OCCUPANCY_SERVICE_REFRESH_ACTIVE=${FORSETI_OCCUPANCY_SERVICE_REFRESH_ACTIVE:-False}
       - FORSETI_OCCUPANCY_FILES_URI=${FORSETI_OCCUPANCY_FILES_URI:-file:///data}
       - FORSETI_OCCUPANCY_NAVITIA_URI=${FORSETI_OCCUPANCY_NAVITIA_URI:-}
@@ -57,18 +56,6 @@
       - FORSETI_OCCUPANCY_SERVICE_TOKEN=${FORSETI_OCCUPANCY_SERVICE_TOKEN:-}
       - FORSETI_OCCUPANCY_REFRESH=${FORSETI_OCCUPANCY_REFRESH:-300s}
       - FORSETI_ROUTESCHEDULE_REFRESH=${FORSETI_ROUTESCHEDULE_REFRESH:-3600s}
-=======
-      - FORSETI_OCCUPANCY_SERVICE_REFRESH_ACTIVE=False
-      - FORSETI_OCCUPANCY_FILES_URI=file:///data
-      - FORSETI_OCCUPANCY_NAVITIA_URI=
-      - FORSETI_OCCUPANCY_SERVICE_URI=
-      - FORSETI_OCCUPANCY_NAVITIA_TOKEN=
-      - FORSETI_OCCUPANCY_SERVICE_TOKEN=
-      - FORSETI_OCCUPANCY_REFRESH=300s
-      - FORSETI_OCCUPANCY_CLEAN_VJ=
-      - FORSETI_OCCUPANCY_CLEAN_VO=
-      - FORSETI_ROUTESCHEDULE_REFRESH=3600s
->>>>>>> 563d91b3
 
       # Occupancies and Locations parameters
       - FORSETI_CONNECTOR_TYPE=      
