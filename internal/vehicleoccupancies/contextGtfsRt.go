--- conflicted
+++ resolved
@@ -26,7 +26,6 @@
 
 var start = time.Now() // TODO: Just for test, delete to release
 
-<<<<<<< HEAD
 func (d *VehicleOccupanciesGtfsRtContext) GetVehicleOccupanciesContext() *VehicleOccupanciesContext {
 	d.mutex.Lock()
 	defer d.mutex.Unlock()
@@ -34,24 +33,6 @@
 		d.voContext = &VehicleOccupanciesContext{}
 	}
 	return d.voContext
-=======
-func (d *VehicleOccupanciesGtfsRtContext) GetVehicleJourneys() (vehicleJourneys map[string]*VehicleJourney) {
-	d.mutex.RLock()
-	defer d.mutex.RUnlock()
-	return d.vehiclesJourney
-}
-
-func (d *VehicleOccupanciesGtfsRtContext) GetVehiclesGtfsRts() (vehiclesGtfsRts []VehicleGtfsRt) {
-	d.mutex.RLock()
-	defer d.mutex.RUnlock()
-	return *d.vehiclesGtfsRt
-}
-
-func (d *VehicleOccupanciesGtfsRtContext) GetLastLoadNavitia() (lastLoadNavitia string) {
-	d.mutex.RLock()
-	defer d.mutex.RUnlock()
-	return d.lastLoadNavitia
->>>>>>> 750f4926
 }
 
 func (d *VehicleOccupanciesGtfsRtContext) CheckLastLoadChanged(lastLoadAt string) bool {
@@ -248,7 +229,6 @@
 			vj, err = GetVehicleJourney(vehGtfsRT.Trip, navitiaURI, navitiaToken, connectionTimeout)
 			if err != nil {
 				continue
-<<<<<<< HEAD
 			}
 
 			// add in vehicle journey list
@@ -262,66 +242,16 @@
 			if sp.GtfsStopCode == vehGtfsRT.StopId {
 				spfound = true
 				break
-=======
->>>>>>> 750f4926
-			}
-		}
-
-<<<<<<< HEAD
+
+			}
+		}
+
 		if _, ok := context.voContext.VehicleOccupancies[idGtfsrt]; !ok && !spfound {
-=======
-			// add in vehicle journey list
-			context.AddVehicleJourney(vj)
-		} else {
-			vj = context.vehiclesJourney[vehGtfsRT.Trip]
-		}
-
-		// if gtfs-rt vehicle not exist in map of vehicle occupancies
-		if _, ok := context.voContext.VehicleOccupancies[idGtfsrt]; !ok {
-			// add in vehicle occupancy list
->>>>>>> 750f4926
 			newVehicleOccupancy := createOccupanciesFromDataSource(*vj, vehGtfsRT)
 			if newVehicleOccupancy != nil {
 				context.AddVehicleOccupancy(newVehicleOccupancy)
 			}
-<<<<<<< HEAD
-		}
-=======
-		} else {
-			var spfound = false
-			for _, sp := range *vj.StopPoints {
-				if sp.GtfsStopCode == vehGtfsRT.StopId {
-					spfound = true
-					break
-				}
-			}
->>>>>>> 750f4926
-
-		/*
-			// if gtfs-rt vehicle not exist in map of vehicle occupancies
-			if _, ok := context.voContext.VehicleOccupancies[idGtfsrt]; !ok {
-				// add in vehicle occupancy list
-				newVehicleOccupancy := createOccupanciesFromDataSource(*vj, vehGtfsRT)
-				if newVehicleOccupancy != nil {
-					context.AddVehicleOccupancy(newVehicleOccupancy)
-				}
-			} else {
-				var spfound = false
-				for _, sp := range *vj.StopPoints {
-					if sp.GtfsStopCode == vehGtfsRT.StopId {
-						spfound = true
-						break
-					}
-				}
-
-				// add in vehicle occupancy list
-				if !spfound {
-					newVehicleOccupancy := createOccupanciesFromDataSource(*vj, vehGtfsRT)
-					if newVehicleOccupancy != nil {
-						context.AddVehicleOccupancy(newVehicleOccupancy)
-					}
-				}
-			}*/
+		}
 	}
 }
 
